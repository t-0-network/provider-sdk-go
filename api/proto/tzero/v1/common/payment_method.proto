--- conflicted
+++ resolved
@@ -21,11 +21,8 @@
     SepaPaymentDetails sepa = 10;
     SwiftPaymentDetails swift = 30;
     StablecoinPaymentDetails stablecoin = 40;
-<<<<<<< HEAD
-=======
     AchPaymentDetails ach = 50;
     WirePaymentDetails wire = 60;
->>>>>>> 8ddf25f5
   } ;
 }
 
@@ -66,8 +63,6 @@
     max_len: 64,
     pattern: "^(0x)?[a-fA-F0-9]+$"
   }];
-<<<<<<< HEAD
-=======
 }
 
 message AchPaymentDetails {
@@ -136,5 +131,4 @@
   string wire_reference = 70 [(buf.validate.field).string = {
     max_len: 140
   }];
->>>>>>> 8ddf25f5
 }